# -*- coding: utf-8 -*-
"""
Created on Mon Nov  9 16:38:14 2015

@author: ebachelet
"""
from __future__ import division
from datetime import datetime
from collections import OrderedDict
import collections
import copy
import json
import cycler

import matplotlib
import matplotlib.pyplot as plt
from matplotlib.ticker import MaxNLocator, MultipleLocator

import numpy as np
from astropy.time import Time
from scipy.stats.distributions import t as student

from pyLIMA import microltoolbox
from pyLIMA import microlstats
from pyLIMA import microlcaustics


plot_lightcurve_windows = 0.2
plot_residuals_windows = 0.2
MAX_PLOT_TICKS = 2
MARKER_SYMBOLS = np.array([['o', '.', '*', 'v', '^', '<', '>', 's', 'p', 'd', 'x']*10])
#plt.style.use('ggplot')


def pdf_output(fit, output_directory):
    from matplotlib.backends.backend_pdf import PdfPages
    with PdfPages(output_directory + fit.event.name + '.pdf') as pdf:
        figure_1 = fit.outputs.figure_lightcurve
        pdf.savefig(figure_1)

        figure_2 = fit.outputs.figure_geometry
        pdf.savefig(figure_2)

        if 'figure_distributions' in fit.outputs._fields:
            figure_3 = fit.outputs.figure_distributions
            pdf.savefig(figure_3)
        pdf_details = pdf.infodict()
        pdf_details['Title'] = fit.event.name + '_pyLIMA'
        pdf_details['Author'] = 'Produced by pyLIMA'
        pdf_details['Subject'] = 'A microlensing fit'

        pdf_details['CreationDate'] = datetime.today()

def statistical_outputs(fit) :
    """Compute statistics to estimate the fit quality

        :param object fit: a fit object. See the microlfits for more details.

        :return: a namedtuple containing the following attributes :

                  fit_parameters : an namedtuple object containing all the fitted parameters

                  fit_errors : an namedtuple object containing all the fitted parameters errors

                  fit_correlation_matrix : a numpy array representing the fitted parameters
                  correlation matrix

                  figure_lightcurve : a two matplotlib figure showing the data and model and the
                  correspoding residuals

        :rtype: object
    """
    fig_size = [15, 5]
    figure_stats = plt.figure(figsize=(fig_size[0], fig_size[1]))

    best_parameters = fit.fit_results
    best_model_pyLIMA_parameters = fit.model.compute_pyLIMA_parameters(best_parameters)

    telescope_residuals = fit.all_telescope_residuals(best_model_pyLIMA_parameters)

    telescope_Kolmogorv_Smirnov_residuals_test = []
    telescope_Anderson_Darling_residuals_test = []
    telescope_Shapiro_Wilk_residuals_test = []

    telescope_chi2 = []
    telescope_chi2_sur_dof = []
    telescope_BIC = []
    telescope_AIC = []
    count = 0
    for telescope in fit.event.telescopes:

        residuals = telescope_residuals[count]

        telescope_residuals.append(residuals)

        Kolmogorov_Smirnov = microlstats.normal_Kolmogorov_Smirnov(residuals)

        Anderson_Darling = microlstats.normal_Anderson_Darling(residuals)


        Shapiro_Wilk = microlstats.normal_Shapiro_Wilk(residuals)

        telescope_Kolmogorv_Smirnov_residuals_test.append(Kolmogorov_Smirnov)
        telescope_Anderson_Darling_residuals_test.append(Anderson_Darling)
        telescope_Shapiro_Wilk_residuals_test.append(Shapiro_Wilk )

        chi2_sur_dof = microlstats.normalized_chi2((residuals**2).sum(), len(residuals),
                                                   len(fit.model.parameters_boundaries) + 2)
        BIC = 0.0
        AIC = 0.0

        telescope_chi2.append((residuals**2).sum())
        telescope_chi2_sur_dof.append(chi2_sur_dof)
        telescope_BIC.append(BIC)
        telescope_AIC.append(AIC)
        count += 1
    total_residuals = fit.residuals_LM(best_parameters)

    Kolmogorov_Smirnov = microlstats.normal_Kolmogorov_Smirnov(total_residuals)


    Anderson_Darling = microlstats.normal_Anderson_Darling(total_residuals)

    Shapiro_Wilk = microlstats.normal_Shapiro_Wilk(total_residuals)

    telescope_Kolmogorv_Smirnov_residuals_test.append(Kolmogorov_Smirnov)
    telescope_Anderson_Darling_residuals_test.append(Anderson_Darling)
    telescope_Shapiro_Wilk_residuals_test.append(Shapiro_Wilk)

    chi2_sur_dof = microlstats.normalized_chi2(best_parameters[-1], len(total_residuals),
                                               len(fit.model.parameters_boundaries)+2)
    BIC = microlstats.Bayesian_Information_Criterion(best_parameters[-1], len(total_residuals),
                                               len(fit.model.parameters_boundaries) + 2)
    AIC = microlstats.Akaike_Information_Criterion(best_parameters[-1], len(fit.model.parameters_boundaries) + 2)

    telescope_chi2.append(best_parameters[-1])
    telescope_chi2_sur_dof.append(chi2_sur_dof)
    telescope_BIC.append(BIC)
    telescope_AIC.append(AIC)




    raw_labels = [i.name for i in fit.event.telescopes]
    raw_labels += ['All site']
    column_labels = ['Kolmogorov-Smirnov\n(KS_stat,p_value)','Anderson-Darling\n(AD_stat,p value)','Shapiro-Wilk\n(SW_stat,p_value)','chi2','chi2_dof', 'BIC', 'AIC']
    table_val = []
    table_colors = []
    colors_dictionary = {0:'r',1:'y',2:'g'}

    for i in range(len(raw_labels)):
        table_val.append([np.round(telescope_Kolmogorv_Smirnov_residuals_test[i][:2],3),
                          np.round(telescope_Anderson_Darling_residuals_test[i][:2],3),
                          np.round(telescope_Shapiro_Wilk_residuals_test[i][:2],3),
                          np.round(telescope_chi2[i],3),np.round(telescope_chi2_sur_dof[i][0],3),
                          np.round(telescope_BIC[i],3),np.round(telescope_AIC[i],3)])

        table_colors.append([colors_dictionary[telescope_Kolmogorv_Smirnov_residuals_test[i][2]],
                             colors_dictionary[telescope_Anderson_Darling_residuals_test[i][2]],
                             colors_dictionary[telescope_Shapiro_Wilk_residuals_test[i][2]],
                             'w',
                             colors_dictionary[telescope_chi2_sur_dof[i][1]],
                             'w',
                             'w',
                             ])

    #table_val = np.round(table_val, 5).tolist()



    table_axes = figure_stats.add_subplot(111, frameon=False)

    the_table = table_axes.table(cellText=table_val,
                                 rowLabels=raw_labels, cellColours=table_colors,
                                 colLabels=column_labels, loc='center left')
    table_axes.get_yaxis().set_visible(False)
    table_axes.get_xaxis().set_visible(False)
    the_table.auto_set_font_size(False)
    the_table.set_fontsize(fig_size[0] * 3 / 4.0 / np.log10(len(fit.model.model_dictionnary.keys())))
    the_table.scale(0.75, 0.75)
    title = fit.model.event.name + ' : ' + fit.model.model_type
    figure_stats.suptitle(title, fontsize=30 * fig_size[0] / len(title))


def LM_outputs(fit):
    """Standard 'LM' and 'DE' outputs.

    :param object fit: a fit object. See the microlfits for more details.

    :return: a namedtuple containing the following attributes :

              fit_parameters : an namedtuple object containing all the fitted parameters

              fit_errors : an namedtuple object containing all the fitted parameters errors

              fit_correlation_matrix : a numpy array representing the fitted parameters
              correlation matrix

              figure_lightcurve : a two matplotlib figure showing the data and model and the
              correspoding residuals

    :rtype: object
    """
    # Change matplotlib default colors
    n = len(fit.event.telescopes)
    color = plt.cm.jet(np.linspace(0.01, 0.99, n))  # This returns RGBA; convert:
   # hexcolor = map(lambda rgb: '#%02x%02x%02x' % (rgb[0] * 255, rgb[1] * 255, rgb[2] * 255),
   #                tuple(color[:, 0:-1]))
    hexcolor = ['#'+format(int(i[0]*255),'x').zfill(2)+format(int(i[1]*255),'x').zfill(2)+
                format(int(i[2]*255),'x').zfill(2) for i in color]

    matplotlib.rcParams['axes.prop_cycle'] = cycler.cycler(color=hexcolor)
    #hexcolor[0] = '#000000'

    print('MLOUTPUTS: '+repr(len(fit.event.telescopes)))
    print('MLOUTPUTS: '+str(fit.event.telescopes[-1].lightcurve_flux[:,0].min())+' '+\
                        str(fit.event.telescopes[-1].lightcurve_flux[:,0].max()) )

    results = LM_parameters_result(fit)
    covariance_matrix = fit.fit_covariance
    errors = LM_fit_errors(fit)
    correlation_matrix = cov2corr(covariance_matrix)
    figure_lightcurve = LM_plot_lightcurves(fit)
    figure_trajectory = plot_LM_ML_geometry(fit)
    key_outputs = ['fit_parameters', 'fit_errors', 'fit_correlation_matrix', 'figure_lightcurve', 'figure_geometry']
    outputs = collections.namedtuple('Fit_outputs', key_outputs)

    values_outputs = [results, errors, correlation_matrix, figure_lightcurve, figure_trajectory]

    count = 0
    for key in key_outputs:
        setattr(outputs, key, values_outputs[count])
        count += 1

    return outputs


def MCMC_outputs(fit):
    """Standard 'LM' and 'DE' outputs.

    :param object fit: a fit object. See the microlfits for more details.

    :return: a namedtuple containing the following attributes :

             MCMC_chains : a numpy array containing all the parameters chains + the corresponding
             objective function.

             MCMC_correlations : a numpy array representing the fitted parameters correlation
             matrix from the MCMC chains

             figure_lightcurve : a two matplotlib subplot showing the data and 35 models and the
             residuals corresponding to the best model.

             figure_distributions : a multiple matplotlib subplot representing the parameters
             distributions (2D slice + histogram)

    :rtype: object
    """

    # Change matplotlib default colors

    n = len(fit.event.telescopes)
    color = plt.cm.jet(np.linspace(0.01, 0.99, n))  # This returns RGBA; convert:
    #hexcolor = map(lambda rgb: '#%02x%02x%02x' % (rgb[0] * 255, rgb[1] * 255, rgb[2] * 255),
    #              tuple(color[:, 0:-1]))
    hexcolor = ['#' + format(int(i[0] * 255), 'x').zfill(2) + format(int(i[1] * 255), 'x').zfill(2) +
                format(int(i[2] * 255), 'x').zfill(2) for i in color]
    matplotlib.rcParams['axes.prop_cycle'] = cycler.cycler(color=hexcolor)
    hexcolor[0] = '#000000'
    raw_chains = fit.MCMC_chains

    mcmc_chains = raw_chains


    best_probability = np.argmax(mcmc_chains[:, -1])

    # cut to 6 sigma for plots
    index = np.where(mcmc_chains[:, -1] > mcmc_chains[best_probability, -1] - 36)[0]
    best_chains = mcmc_chains[index]
    best_chains = best_chains[best_chains[:, -1].argsort(),]

    best_parameters = best_chains

    #best_parameters = best_parameters[index]
    best_parameters = best_parameters[best_parameters[:, -1].argsort(),]
    covariance_matrix = MCMC_covariance(mcmc_chains)
    correlation_matrix = cov2corr(covariance_matrix)

    figure_lightcurve = MCMC_plot_lightcurves(fit, best_chains)
    figure_distributions = MCMC_plot_parameters_distribution(fit, best_parameters)

    figure_geometry = plot_MCMC_ML_geometry(fit, best_chains)
    key_outputs = ['MCMC_chains', 'MCMC_correlations', 'figure_lightcurve', 'figure_distributions']
    outputs = collections.namedtuple('Fit_outputs', key_outputs)

    values_outputs = [mcmc_chains, correlation_matrix, figure_lightcurve, figure_distributions]

    count = 0
    for key in key_outputs:
        setattr(outputs, key, values_outputs[count])
        count += 1

    return outputs


def MCMC_compute_fs_g(fit, mcmc_chains):
    """ Compute the corresponding source flux fs and blending factor g corresponding to each mcmc
    chain.

    :param fit: a fit object. See the microlfits for more details.
    :param mcmc_chains: a numpy array representing the mcmc chains.
    :return: a numpy array containing the corresponding fluxes parameters
    :rtype: array_type

    """
    fluxes_chains = np.zeros((len(mcmc_chains), 2 * len(fit.event.telescopes)))
    for i in range(len(mcmc_chains)):

            fluxes = fit.find_fluxes(mcmc_chains[i], fit.model)
            fluxes_chains[i] = fluxes


    return fluxes_chains


def MCMC_plot_parameters_distribution(fit, mcmc_best):
    """ Plot the fit parameters distributions.
    Only plot the best mcmc_chains are plotted.
    :param fit: a fit object. See the microlfits for more details.
    :param mcmc_best: a numpy array representing the best (<= 6 sigma) mcmc chains.
    :return: a multiple matplotlib subplot representing the parameters distributions (2D slice +
    histogram)
    :rtype: matplotlib_figure
    """

    mcmc_string_format = np.array([str(i) for i in mcmc_best.tolist()])
    mcmc_to_plot = np.unique(mcmc_string_format)
    mcmc_unique = np.array([json.loads(i) for i in mcmc_to_plot])

    mcmc_unique = mcmc_unique[mcmc_unique[:, -1].argsort(),]
    dimensions =len(fit.model.parameters_boundaries)
    fig_size = [10, 10]

    max_plot_ticks = MAX_PLOT_TICKS

    figure_distributions, axes2 = plt.subplots(dimensions, dimensions, sharex='col', figsize=(fig_size[0], fig_size[1]))
    plt.subplots_adjust(top=0.9, bottom=0.15, left=0.10, right=0.9, wspace=0.3, hspace=0.3)
    count_i = 0

    for key_i in fit.model.model_dictionnary.keys()[: dimensions]:

        axes2[count_i, 0].set_ylabel(key_i, fontsize=5 * fig_size[0] * 3 / 2.0 / dimensions)
        axes2[-1, count_i].set_xlabel(key_i, fontsize=5 * fig_size[0] * 3 / 2.0 / dimensions)

        count_j = 0
        for key_j in fit.model.model_dictionnary.keys()[: dimensions]:

            axes2[count_i, count_j].ticklabel_format(useOffset=False, style='plain')
            axes2[count_i, count_j].ticklabel_format(useOffset=False, style='plain')

            if count_i == count_j:

                axes2[count_i, count_j].hist(mcmc_best[:, fit.model.model_dictionnary[key_i]], 100)
                axes2[count_i, count_j].xaxis.set_major_locator(MaxNLocator(max_plot_ticks, prune='both'))
                axes2[count_i, count_j].yaxis.set_major_locator(MaxNLocator(max_plot_ticks))
                axes2[count_i, count_j].tick_params(labelsize=5 * fig_size[0] * 3 / 3.0 / dimensions * 3 / 4.0)

            else:

                if count_j < count_i:

                    axes2[count_i, count_j].scatter(
                        mcmc_unique[:, fit.model.model_dictionnary[key_j]],
                        mcmc_unique[:, fit.model.model_dictionnary[key_i]],
                        c=mcmc_unique[:, -1],
                        edgecolor='None')

                    axes2[count_i, count_j].set_xlim(
                        [min(mcmc_unique[:, fit.model.model_dictionnary[key_j]]),
                         max(mcmc_unique[:, fit.model.model_dictionnary[key_j]])])
                    axes2[count_i, count_j].xaxis.set_major_locator(MaxNLocator(nbins=max_plot_ticks, prune='both'))

                    axes2[count_i, count_j].set_ylim(
                        [min(mcmc_unique[:, fit.model.model_dictionnary[key_i]]),
                         max(mcmc_unique[:, fit.model.model_dictionnary[key_i]])])

                    axes2[count_i, count_j].tick_params(labelsize=5 * fig_size[0] * 3 / 3.0 / dimensions * 3 / 4.0)

                else:

                    axes2[count_i, count_j].axis('off')

                if count_j == 0:

                    axes2[count_i, count_j].yaxis.set_major_locator(MaxNLocator(nbins=max_plot_ticks))
                else:

                    plt.setp(axes2[count_i, count_j].get_yticklabels(), visible=False)

            count_j += 1

        count_i += 1

    return figure_distributions


def MCMC_plot_lightcurves(fit, mcmc_best):
    """Plot 35 models from the mcmc_best sample. This is made to have  35 models equally spaced
    in term of objective funtion (~chichi)

    :param fit: a fit object. See the microlfits for more details.
    :param mcmc_best: a numpy array representing the best (<= 6 sigma) mcmc chains.
    :return: a two matplotlib subplot showing the data and 35 models and the residuals
    corresponding to the best model.
    :rtype: matplotlib_figure
    """

    figure_lightcurves, figure_axes = initialize_plot_lightcurve(fit)
    pyLIMA_parameters = fit.model.compute_pyLIMA_parameters(mcmc_best[-1])
    MCMC_plot_align_data(fit, mcmc_best[0,:-1], figure_axes[0])

    model_panel_chichi = np.linspace(max(mcmc_best[:, -1]), min(mcmc_best[:, -1]), 35).astype(int)
    color_normalization = matplotlib.colors.Normalize(vmin=np.min(mcmc_best[:, -1]),
                                                      vmax=np.max(mcmc_best[:, -1]))
    color_map = matplotlib.cm.jet

    scalar_couleur_map = matplotlib.cm.ScalarMappable(cmap=color_map, norm=color_normalization)
    scalar_couleur_map.set_array([])

    min_time = min([min(i.lightcurve_magnitude[:, 0]) for i in fit.event.telescopes])
    max_time = max([max(i.lightcurve_magnitude[:, 0]) for i in fit.event.telescopes])

    time_of_model = np.linspace(min_time, max_time + 100, 30000)
    extra_time = np.linspace(pyLIMA_parameters.to - 2 * np.abs(pyLIMA_parameters.tE),
                                 pyLIMA_parameters.to + 2 * np.abs(pyLIMA_parameters.tE), 30000)

    time_of_model = np.sort(np.append(time_of_model, extra_time))
    reference_telescope = copy.copy(fit.event.telescopes[0])
    reference_telescope.lightcurve_magnitude = np.array(
        [time_of_model, [0] * len(time_of_model), [0] * len(time_of_model)]).T
    reference_telescope.lightcurve_flux = reference_telescope.lightcurve_in_flux()

    if fit.model.parallax_model[0] != 'None':
        reference_telescope.compute_parallax(fit.event, fit.model.parallax_model, annual_parallax=fit.model.use_annual_parallax)

    for model_chichi in model_panel_chichi[0:]:
        indice = np.searchsorted(mcmc_best[:, -1], model_chichi) - 1

        parameters = mcmc_best[indice,:-1].tolist()
        pyLIMA_parameters = fit.model.compute_pyLIMA_parameters(parameters)

        flux_model = fit.model.compute_the_microlensing_model(fit.event.telescopes[0], pyLIMA_parameters)

        MCMC_plot_model(fit, reference_telescope, parameters+[flux_model[1]]+[flux_model[2]], mcmc_best[indice, -1], figure_axes[0],
                        scalar_couleur_map)

    colorbar = plt.colorbar(scalar_couleur_map, ax=figure_axes[0], orientation="horizontal")
    colorbar.locator = MaxNLocator(5)
    colorbar.formatter.set_useOffset(False)
    colorbar.update_ticks()

    figure_axes[0].text(0.01, 0.96, 'provided by pyLIMA', style='italic', fontsize=10,
                        transform=figure_axes[0].transAxes)

    figure_axes[0].invert_yaxis()
    MCMC_plot_residuals(fit, mcmc_best[0,:-1], figure_axes[1])

    return figure_lightcurves


def MCMC_plot_model(fit, reference_telescope, parameters, couleurs, figure_axes, scalar_couleur_map):
    """ Plot a  model to a given figure, with the color corresponding to the objective function
    of the model.

    :param fit: a fit object. See the microlfits for more details.
    :param parameters: the parameters [list] of the model you want to plot.
    :param couleurs: the values of the objective function for the model that match the color
    table scalar_couleur_map
    :param figure_axes: the axes where the plot are draw
    :param scalar_couleur_map: a matplotlib table that return a color given a scalar value (the
    objective function here)
    """

    pyLIMA_parameters = fit.model.compute_pyLIMA_parameters(parameters)
    flux_model = fit.model.compute_the_microlensing_model(reference_telescope, pyLIMA_parameters)[0]

    magnitude_model = microltoolbox.flux_to_magnitude(flux_model)

    figure_axes.plot(reference_telescope.lightcurve_magnitude[:, 0], magnitude_model,
                     color=scalar_couleur_map.to_rgba(couleurs),
                     alpha=0.5)


def MCMC_plot_align_data(fit, parameters, plot_axe):
    """ Plot the data on the figure. Telescopes are aligned to the survey telescope (i.e number 0).

    :param fit: a fit object. See the microlfits for more details.
    :param parameters: the parameters [list] of the model you want to plot.
    :param plot_axe: the matplotlib axes where you plot the data
    """
    pyLIMA_parameters = fit.model.compute_pyLIMA_parameters(parameters)
    
    full_parameters = parameters.tolist()	
    for index, telescope in enumerate(fit.event.telescopes):


	    flux_model = fit.model.compute_the_microlensing_model(telescope, pyLIMA_parameters)
		
	    full_parameters.append(flux_model[1])
	    full_parameters.append(flux_model[2])

    	

    reference_telescope = fit.event.telescopes[0]

    parameters = full_parameters





    pyLIMA_parameters = fit.model.compute_pyLIMA_parameters(parameters)

    for index, telescope in enumerate(fit.event.telescopes):

        if telescope.name == reference_telescope:

            lightcurve = telescope.lightcurve_magnitude

        else:

            telescope_ghost = copy.copy(telescope)
            telescope_ghost.name = reference_telescope.name
            telescope_ghost.filter = reference_telescope.filter

            model_ghost = fit.model.compute_the_microlensing_model(telescope_ghost, pyLIMA_parameters)[0]
            model_telescope = fit.model.compute_the_microlensing_model(telescope, pyLIMA_parameters)[0]

            lightcurve_magnitude = align_telescope_lightcurve(telescope.lightcurve_flux, model_ghost, model_telescope)

        plot_axe.errorbar(lightcurve_magnitude[:, 0], lightcurve_magnitude[:, 1], yerr=lightcurve_magnitude[:, 2],
                          ls='None', marker=str(MARKER_SYMBOLS[0][index]), label=telescope.name)

    plot_axe.plot(fit.event.telescopes[0].lightcurve_magnitude[0, 0],
                  fit.event.telescopes[0].lightcurve_magnitude[0, 1],
                  'b', label=fit.model.model_type, lw=1)
    plot_axe.legend(numpoints=1, bbox_to_anchor=(0.01, 0.90), loc=2, borderaxespad=0.)


def MCMC_plot_residuals(fit, parameters, ax):
    """Plot the data residual on the appropriate figure.

    :param fit: a fit object. See the microlfits for more details.
    :param parameters: the parameters [list] of the model you want to plot.
    :param ax: the matplotlib axes where you plot the data
    """

    for index, telescope in enumerate(fit.event.telescopes):
        time = telescope.lightcurve_flux[:, 0]
        flux = telescope.lightcurve_flux[:, 1]
        error_flux = telescope.lightcurve_flux[:, 2]
        err_mag = microltoolbox.error_flux_to_error_magnitude(error_flux, flux)

        pyLIMA_parameters = fit.model.compute_pyLIMA_parameters(parameters)
        flux_model = fit.model.compute_the_microlensing_model(telescope, pyLIMA_parameters)[0]

        residuals = 2.5 * np.log10(flux_model / flux)
        ax.errorbar(time, residuals, yerr=err_mag, ls='None', marker=str(MARKER_SYMBOLS[0][index]))
    ax.set_ylim([-plot_residuals_windows, plot_residuals_windows])
    ax.invert_yaxis()
    ax.xaxis.get_major_ticks()[0].draw = lambda *args: None
    ax.ticklabel_format(useOffset=False, style='plain')


def LM_parameters_result(fit):
    """ Produce a namedtuple object containing the fitted parameters in the fit.fit_results.

    :param fit: a fit object. See the microlfits for more details.
    :param fit_parameters: a namedtuple object containing the fitted parameters.
    :rtype: object
    """

    fit_parameters = collections.namedtuple('Parameters', fit.model.model_dictionnary.keys())

    for parameter in fit.model.model_dictionnary.keys():
        setattr(fit_parameters, parameter, fit.fit_results[fit.model.model_dictionnary[parameter]])

    setattr(fit_parameters, 'chichi', fit.fit_results[-1])
    return fit_parameters


def MCMC_covariance(mcmc_chains):
    """ Estimate the covariance matrix from the mcmc_chains

    :param mcmc_chains: a numpy array representing the mcmc chains.
    :return : a numpy array representing the covariance matrix of your MCMC sampling.
    :rtype: array_like
    """
    esperances = []
    for i in range(mcmc_chains.shape[1] - 1):
        esperances.append(mcmc_chains[:, i] - np.median(mcmc_chains[:, i]))

    covariance_matrix = np.zeros((mcmc_chains.shape[1] - 1, mcmc_chains.shape[1] - 1))

    for i in range(mcmc_chains.shape[1] - 1):
        for j in np.arange(i, mcmc_chains.shape[1] - 1):
            covariance_matrix[i, j] = 1 / (len(mcmc_chains) - 1) * np.sum(
                esperances[i] * esperances[j])
            covariance_matrix[j, i] = 1 / (len(mcmc_chains) - 1) * np.sum(
                esperances[i] * esperances[j])

    return covariance_matrix


def LM_fit_errors(fit):
    """ Estimate the parameters errors from the fit.fit_covariance matrix.

    :param fit: a fit object. See the microlfits for more details.
    :return: a namedtuple object containing the square roots of parameters variance.
    :rtype: object
    """
    keys = ['err_' + parameter for parameter in fit.model.model_dictionnary.keys()]
    parameters_errors = collections.namedtuple('Errors_Parameters', keys)
    errors = fit.fit_covariance.diagonal() ** 0.5

    for i in fit.model.model_dictionnary.keys():
        setattr(parameters_errors, 'err_' + i, errors[fit.model.model_dictionnary[i]])

    return parameters_errors


def cov2corr(covariance_matrix):
    """Covariance matrix to correlation matrix.

    :param array_like covariance_matrix: a (square) numpy array representing the covariance matrix

    :return: a (square) numpy array representing the correlation matrix
    :rtype: array_like

    """

    covariance_diagonal = np.sqrt(covariance_matrix.diagonal())
    correlation_matrix = ((covariance_matrix.T / covariance_diagonal).T) / covariance_diagonal

    return correlation_matrix


def LM_plot_lightcurves(fit):
    """Plot the aligned datasets and the best fit on the first subplot figure_axes[0] and residuals
    on the second subplot figure_axes[1].

    :param object fit: a fit object. See the microlfits for more details.
    :return: a figure representing data+model and residuals.
    :rtype: matplotlib_figure

    """

    figure, figure_axes = initialize_plot_lightcurve(fit)
    LM_plot_model(fit, figure_axes[0])
    LM_plot_align_data(fit, figure_axes[0])
    LM_plot_residuals(fit, figure_axes[1])

    return figure


def LM_plot_parameters(fit):
    """ NOT USED
    """
    figure, axes = initialize_plot_parameters()

    return figure


def initialize_plot_lightcurve(fit):
    """Initialize the lightcurve plot.

    :param object fit: a fit object. See the microlfits for more details.

    :return: a matplotlib figure  and the corresponding matplotlib axes
    :rtype: matplotlib_figure,matplotlib_axes

    """
    fig_size = [10, 10]
    figure, figure_axes = plt.subplots(2, 1, sharex=True, gridspec_kw={'height_ratios': [3, 1]},
                                       figsize=(fig_size[0], fig_size[1]), dpi=75)
    plt.subplots_adjust(top=0.9, bottom=0.15, left=0.15, right=0.99, wspace=0.2, hspace=0.1)
    figure_axes[0].grid()
    figure_axes[1].grid()
    # fig_size = plt.rcParams["figure.figsize"]
    figure.suptitle(fit.event.name, fontsize=30 * fig_size[0] / len(fit.event.name))

    figure_axes[0].set_ylabel('Mag', fontsize=5 * fig_size[1] * 3 / 4.0)
    figure_axes[0].yaxis.set_major_locator(MaxNLocator(4))
    figure_axes[0].tick_params(axis='y', labelsize=3.5 * fig_size[1] * 3 / 4.0)

    figure_axes[1].set_xlabel('HJD', fontsize=5 * fig_size[0] * 3 / 4.0)
    figure_axes[1].xaxis.set_major_locator(MaxNLocator(6))
    figure_axes[1].yaxis.set_major_locator(MaxNLocator(4))
    figure_axes[1].xaxis.get_major_ticks()[0].draw = lambda *args: None

    figure_axes[1].ticklabel_format(useOffset=False, style='plain')
    figure_axes[1].set_ylabel('Residuals', fontsize=5 * fig_size[1] * 3 / 4.0)
    figure_axes[1].tick_params(axis='x', labelsize=3.5 * fig_size[0] * 3 / 4.0)
    figure_axes[1].tick_params(axis='y', labelsize=3.5 * fig_size[1] * 3 / 4.0)

    return figure, figure_axes


def initialize_plot_parameters(fit):
    """Initialize the parameters plot.

    :param object fit: a fit object. See the microlfits for more details.
    :return: a matplotlib figure  and the corresponding matplotlib axes.
    :rtype: matplotlib_figure,matplotlib_axes
    """

    fig_size = [10, 10]

    dimension_y = np.floor(len(fit.fits_result) / 3)
    dimension_x = len(fit.fits_result) - 3 * dimension_y

    figure, figure_axes = plt.subplots(dimension_x, dimension_y, figsize=(fig_size[0], fig_size[1]))
    plt.subplots_adjust(top=0.9, bottom=0.15, left=0.20, right=0.9, wspace=0.6, hspace=0.5)
    return figure, figure_axes


def LM_plot_model(fit, figure_axe):
    """Plot the microlensing model from the fit.

    :param object fit: a fit object. See the microlfits for more details.
    :param matplotlib_axes figure_axe: a matplotlib axes correpsonding to the figure.
    """
    print('LMPLOTMODEL: N telescopes = '+str(len(fit.event.telescopes)))
    print('LMPLOTMODEL: '+str(fit.event.telescopes[-1].lightcurve_flux[:,0].min())+' '+\
                        str(fit.event.telescopes[-1].lightcurve_flux[:,0].max()))
    print('LMPLOTMODEL: '+str(fit.event.telescopes[0].lightcurve_flux[:,0].min())+' '+\
                        str(fit.event.telescopes[0].lightcurve_flux[:,0].max()))

    pyLIMA_parameters = fit.model.compute_pyLIMA_parameters(fit.fit_results)
    min_time = min([min(i.lightcurve_magnitude[:, 0]) for i in fit.event.telescopes])
    max_time = max([max(i.lightcurve_magnitude[:, 0]) for i in fit.event.telescopes])
    print('LMPLOTMODEL: computing for times '+str(min_time)+' - '+str(max_time))
    
    time = np.linspace(min_time, max_time + 100, 30000)
    extra_time = np.linspace(pyLIMA_parameters.to - 2 * np.abs(pyLIMA_parameters.tE),
                                 pyLIMA_parameters.to + 2 * np.abs(pyLIMA_parameters.tE), 30000)
    print('LMPLOTMODEL: time ranges '+str(time.min())+' - '+str(time.max()))
    print('LMPLOTMODEL: extra time ranges '+str(extra_time.min())+' - '+str(extra_time.max()))
    print('LMPLOTMODEL: params used '+str(pyLIMA_parameters.to)+' - '+str(pyLIMA_parameters.tE))
    print('LMPLOTMODEL: fit results '+repr(fit.fit_results))
    
    time = np.sort(np.append(time, extra_time))
    reference_telescope = copy.copy(fit.event.telescopes[0])
    reference_telescope.lightcurve_magnitude = np.array(
        [time, [0] * len(time), [0] * len(time)]).T
    reference_telescope.lightcurve_flux = reference_telescope.lightcurve_in_flux()
    print('LMPLOTMODEL copied lightcurve: '+str(reference_telescope.lightcurve_flux[:,0].min())+' '+\
                        str(reference_telescope.lightcurve_flux[:,0].max()))

    if fit.model.parallax_model[0] != 'None':
<<<<<<< HEAD
        print('LMPLOTMODEL: N telescopes = '+str(len(fit.event.telescopes)))
        print('LMPLOTMODEL parallax: '+str(fit.event.telescopes[0].lightcurve_flux[:,0].min())+' '+\
                        str(fit.event.telescopes[0].lightcurve_flux[:,0].max()))
        
        reference_telescope.compute_parallax(fit.event, fit.model.parallax_model, annual_parallax=fit.model.use_annual_parallax)
        print('GOT HERE')

=======
        reference_telescope.compute_parallax(fit.event, fit.model.parallax_model)
        
        for telescope in fit.event.telescopes:
        
            if 'Space' in telescope.location:
            
                time_space = np.linspace(telescope.lightcurve_flux[0,0]-10,telescope.lightcurve_flux[-1,0]+10, 500)
               
                reference_telescope_space = copy.copy(fit.event.telescopes[0])
                reference_telescope_space.location = telescope.location
                reference_telescope_space.spacecraft_name = telescope.spacecraft_name
                reference_telescope_space.lightcurve_magnitude = np.array(
        		[time_space, [0] * len(time_space), [0] * len(time_space)]).T
        		
                reference_telescope_space.lightcurve_flux = reference_telescope_space.lightcurve_in_flux()
                reference_telescope_space.compute_parallax(fit.event, fit.model.parallax_model)
                
                flux_model = fit.model.compute_the_microlensing_model(reference_telescope_space, pyLIMA_parameters)[0]
                magnitude = microltoolbox.flux_to_magnitude(flux_model)
                figure_axe.plot(time_space, magnitude, '--b', lw=2)
                    
>>>>>>> 814be511
    flux_model = fit.model.compute_the_microlensing_model(reference_telescope, pyLIMA_parameters)[0]
    magnitude = microltoolbox.flux_to_magnitude(flux_model)

    figure_axe.plot(time, magnitude, 'b', label=fit.model.model_type, lw=2)
    figure_axe.set_ylim(
        [min(magnitude) - plot_lightcurve_windows, max(magnitude) + plot_lightcurve_windows])
    figure_axe.set_xlim(
            [pyLIMA_parameters.to-3*np.abs(pyLIMA_parameters.tE), pyLIMA_parameters.to+3*np.abs(pyLIMA_parameters.tE)+100])

    figure_axe.invert_yaxis()
    figure_axe.text(0.01, 0.96, 'provided by pyLIMA', style='italic', fontsize=10,
                    transform=figure_axe.transAxes)


def LM_plot_residuals(fit, figure_axe):
    """Plot the residuals from the fit.

    :param object fit: a fit object. See the microlfits for more details.
    :param matplotlib_axes figure_axe: a matplotlib axes correpsonding to the figure.
    """

    for index, telescope in enumerate(fit.event.telescopes):
        time = telescope.lightcurve_flux[:, 0]
        flux = telescope.lightcurve_flux[:, 1]
        error_flux = telescope.lightcurve_flux[:, 2]
        err_mag = microltoolbox.error_flux_to_error_magnitude(error_flux, flux)

        pyLIMA_parameters = fit.model.compute_pyLIMA_parameters(fit.fit_results)
        flux_model = fit.model.compute_the_microlensing_model(telescope, pyLIMA_parameters)[0]

        residuals = 2.5 * np.log10(flux_model / flux)

        figure_axe.errorbar(time, residuals, yerr=err_mag, ls='None', markersize=7.5,
                            marker=str(MARKER_SYMBOLS[0][index]),capsize=0.0)
    figure_axe.set_ylim([-plot_residuals_windows, plot_residuals_windows])
    figure_axe.invert_yaxis()
    figure_axe.yaxis.get_major_ticks()[-1].draw = lambda *args: None

    # xticks_labels = figure_axe.get_xticks()
    # figure_axe.set_xticklabels(xticks_labels, rotation=45)


def LM_plot_align_data(fit, figure_axe):
    """Plot the aligned data.

    :param object fit: a fit object. See the microlfits for more details.
    :param matplotlib_axes figure_axe: a matplotlib axes correpsonding to the figure.
    """

    normalised_lightcurves = microltoolbox.align_the_data_to_the_reference_telescope(fit)

    count = 0
    for index, telescope in enumerate(fit.event.telescopes):

        lightcurve = normalised_lightcurves[count]

        figure_axe.errorbar(lightcurve[:, 0], lightcurve[:, 1], yerr=lightcurve[:, 2], ls='None',
                            marker=str(MARKER_SYMBOLS[0][index]), markersize=7.5,capsize=0.0,
                            label=telescope.name)
        count += 1
    figure_axe.legend(numpoints=1, bbox_to_anchor=(0.01, 0.90), loc=2, borderaxespad=0.,
                      fancybox=True, framealpha=0.5)

def align_telescope_lightcurve(lightcurve_telescope_flux, model_ghost, model_telescope):
    """Align data to the survey telescope (i.e telescope 0).

    :param array_like lightcurve_telescope_mag: the survey telescope in magnitude
    :param float fs_reference: thce survey telescope reference source flux (i.e the fitted value)
    :param float g_reference: the survey telescope reference blending parameter (i.e the fitted
    value)
    :param float fs_telescope: the telescope source flux (i.e the fitted value)
    :param float g_reference: the telescope blending parameter (i.e the fitted value)

    :return: the aligned to survey lightcurve in magnitude
    :rtype: array_like
    """
    time = lightcurve_telescope_flux[:, 0]
    flux = lightcurve_telescope_flux[:, 1]
    error_flux = lightcurve_telescope_flux[:, 2]
    err_mag = microltoolbox.error_flux_to_error_magnitude(error_flux, flux)

    residuals = 2.5 * np.log10(model_telescope / flux)


    magnitude_normalised = microltoolbox.flux_to_magnitude(model_ghost)+residuals

    lightcurve_normalised = [time, magnitude_normalised, err_mag]

    lightcurve_mag_normalised = np.array(lightcurve_normalised).T

    return lightcurve_mag_normalised


def plot_LM_ML_geometry(fit):
    """Plot the lensing geometry (i.e source trajectory) and the table of best parameters.
    :param object fit: a fit object. See the microlfits for more details.
    :param list best_parameters: a list containing the model you want to plot the trajectory
    """

    # Limits of the plot

    figure_trajectory_xlimit = 1.5
    figure_trajectory_ylimit = 1.5

    best_parameters = fit.fit_results
    fig_size = [15, 5]
    figure_trajectory = plt.figure(figsize=(fig_size[0], fig_size[1]),dpi=75)

    figure_axes = figure_trajectory.add_subplot(121, aspect=1)
    plt.subplots_adjust(top=0.8, bottom=0.1, wspace=0.2, hspace=0.0)


    min_time = min([min(i.lightcurve_magnitude[:, 0]) for i in fit.event.telescopes])
    max_time = max([max(i.lightcurve_magnitude[:, 0]) for i in fit.event.telescopes])

    time = np.linspace(min_time, max_time + 100, 3000)

    reference_telescope = copy.copy(fit.event.telescopes[0])
    reference_telescope.lightcurve_magnitude = np.array(
        [time, [0] * len(time), [0] * len(time)]).T

    reference_telescope.lightcurve_flux = np.array(
        [time, [0] * len(time), [0] * len(time)]).T
        
    pyLIMA_parameters = fit.model.compute_pyLIMA_parameters(best_parameters)
    
    if fit.model.parallax_model[0] != 'None':
<<<<<<< HEAD
        reference_telescope.compute_parallax(fit.event, fit.model.parallax_model, annual_parallax=fit.model.use_annual_parallax)
=======
        reference_telescope.compute_parallax(fit.event, fit.model.parallax_model)
        
        for telescope in fit.event.telescopes:

            if 'Space' in telescope.location:
                if 'BL' in fit.model.model_type:
                    
                    fit.model.find_origin(pyLIMA_parameters)
                    to, uo = fit.model.uo_to_from_uc_tc(pyLIMA_parameters)
                    trajectory_x,trajectory_y = fit.model.source_trajectory(telescope, to, uo,
                                                                            pyLIMA_parameters.tE, pyLIMA_parameters)
                else:
                
                    trajectory_x, trajectory_y = fit.model.source_trajectory(reference_telescope,pyLIMA_parameters.to,
		                                                             pyLIMA_parameters.uo,pyLIMA_parameters.tE, 
		                                                             pyLIMA_parameters)
                figure_axes.plot(trajectory_x, trajectory_y, '--b')		                            
  
>>>>>>> 814be511

    if 'BL' in fit.model.model_type:
        fit.model.find_origin(pyLIMA_parameters)
        to, uo = fit.model.uo_to_from_uc_tc(pyLIMA_parameters)


        trajectory_x,trajectory_y = fit.model.source_trajectory(reference_telescope, to, uo,
                                                    pyLIMA_parameters.tE, pyLIMA_parameters)
    else:

        trajectory_x, trajectory_y = fit.model.source_trajectory(reference_telescope, pyLIMA_parameters.to, pyLIMA_parameters.uo,
                                                    pyLIMA_parameters.tE, pyLIMA_parameters)
    figure_axes.plot(trajectory_x, trajectory_y, 'b')


    

    # index_trajectory_limits = \
    #    np.where((np.abs(trajectory_x) < figure_trajectory_xlimit) & (np.abs(trajectory_y) < figure_trajectory_ylimit))[
    #        0]
    index_trajectory_limits = np.where((np.abs(time - pyLIMA_parameters.to) < 50))[0]


    if len(index_trajectory_limits) >= 3:
        midle = int(len(index_trajectory_limits) / 2)
        figure_axes.arrow(trajectory_x[index_trajectory_limits[midle]], trajectory_y[index_trajectory_limits[midle]],
                          trajectory_x[index_trajectory_limits[midle + 1]] - trajectory_x[
                              index_trajectory_limits[midle]],
                          trajectory_y[index_trajectory_limits[midle + 1]] - trajectory_y[
                              index_trajectory_limits[midle]],
                          head_width=0.01, head_length=0.01, color='b')

    if fit.model.model_type == 'DSPL':
        trajectory_x, trajectory_y = fit.model.source_trajectory(reference_telescope,
                                                                    pyLIMA_parameters.to + pyLIMA_parameters.delta_to,
                                                                    pyLIMA_parameters.uo + pyLIMA_parameters.delta_uo,
                                                                    pyLIMA_parameters.tE,
                                                                    pyLIMA_parameters)
        figure_axes.plot(trajectory_x, trajectory_y, 'r')
        index_trajectory_limits = np.where((np.abs(time - pyLIMA_parameters.to) < 50))[0]

        if len(index_trajectory_limits) >= 3:
            midle = int(len(index_trajectory_limits) / 2)
            figure_axes.arrow(trajectory_x[index_trajectory_limits[midle]],
                              trajectory_y[index_trajectory_limits[midle]],
                              trajectory_x[index_trajectory_limits[midle + 1]] - trajectory_x[
                                  index_trajectory_limits[midle]],
                              trajectory_y[index_trajectory_limits[midle + 1]] - trajectory_y[
                                  index_trajectory_limits[midle]],
                              head_width=0.1, head_length=0.2, color='r')

    if 'BL' not in fit.model.model_type:
        figure_axes.scatter(0, 0, s=10, c='k')
        einstein_ring = plt.Circle((0, 0), 1, fill=False, color='k', linestyle='--')
        figure_axes.add_artist(einstein_ring)

    if 'BL' in fit.model.model_type:
        regime, caustics, cc = microlcaustics.find_2_lenses_caustics_and_critical_curves(10**pyLIMA_parameters.logs,
                                                                                         10** pyLIMA_parameters.logq,
                                                                                         resolution=5000)
        for count, caustic in enumerate(caustics):

            try:
                figure_axes.plot(caustic.real, caustic.imag,lw=3,c='r')
                figure_axes.plot(cc[count].real, cc[count].imag, '--k')

            except AttributeError:
                pass


    if 'rho' in pyLIMA_parameters._fields:
        #index_source = np.where((trajectory_x ** 2 + trajectory_y ** 2) ** 0.5 < max(1, pyLIMA_parameters.uo + 0.1))[0][
        #   0]
        index_source  = np.argmin((trajectory_x ** 2 + trajectory_y ** 2) ** 0.5)
        source_disk = plt.Circle((trajectory_x[index_source], trajectory_y[index_source]), pyLIMA_parameters.rho,
                                 color='y')
        figure_axes.add_artist(source_disk)

    figure_axes.axis(
        [- figure_trajectory_xlimit, figure_trajectory_xlimit, - figure_trajectory_ylimit, figure_trajectory_ylimit])

    figure_axes.xaxis.set_major_locator(MaxNLocator(5))
    figure_axes.yaxis.set_major_locator(MaxNLocator(5))
    figure_axes.xaxis.get_major_ticks()[0].draw = lambda *args: None
    figure_axes.yaxis.get_major_ticks()[0].draw = lambda *args: None
    figure_axes.xaxis.get_major_ticks()[-1].draw = lambda *args: None
    figure_axes.yaxis.get_major_ticks()[-1].draw = lambda *args: None

    figure_axes.set_xlabel(r'$x(\theta_E)$', fontsize=50)
    figure_axes.set_ylabel(r'$y(\theta_E)$', fontsize=50)
    figure_axes.tick_params(axis='x', labelsize=25)
    figure_axes.tick_params(axis='y', labelsize=25)

    raw_labels = list(fit.model.model_dictionnary.keys()) + ['Chi^2']
    column_labels = ['Parameters', 'Errors']

    table_val = [fit.fit_results, (fit.fit_covariance.diagonal() ** 0.5).tolist() + [0.0]]
    table_val = np.round(table_val, 5).tolist()
    table_val = np.array(table_val).T.tolist()

    table_colors = []
    raw_colors = []
    last_color = 'dodgerblue'
    for i in range(len(table_val)):
        table_colors.append([last_color, last_color])
        raw_colors.append(last_color)

        if last_color == 'dodgerblue':

            last_color = 'white'

        else:

            last_color = 'dodgerblue'

    table_axes = figure_trajectory.add_subplot(122, frameon=False)

    the_table = table_axes.table(cellText=table_val, cellColours=table_colors, rowColours=raw_colors,
                                 rowLabels=raw_labels,
                                 colLabels=column_labels, loc='center left',
                                 rowLoc = 'left', colLoc='center',
                                 bbox=[0.0, -0.0, 1.0, 1.0]
                                 )
    table_axes.get_yaxis().set_visible(False)
    table_axes.get_xaxis().set_visible(False)
    #the_table.set_fontsize('large')
    #the_table.set_fontsize(fig_size[0] * 3 / 4.0 / np.log10(len(fit.model.model_dictionnary.keys())))
    #the_table.auto_set_font_size(False)
    #the_table.set_fontsize(fig_size[0] * 3 / 4.0 / np.log10(len(fit.model.model_dictionnary.keys())))
    #the_table.scale(0.9, 0.9)


    title = fit.model.event.name + ' : ' + fit.model.model_type
    figure_trajectory.suptitle(title, fontsize=30 * fig_size[0] / len(title))
    return figure_trajectory


def plot_MCMC_ML_geometry(fit, best_chains):
    """Plot the lensing geometry (i.e source trajectory) and the table of best parameters.
    :param object fit: a fit object. See the microlfits for more details.
    :param list best_parameters: a list containing the model you want to plot the trajectory
    """
    plt.rc('font', family='serif')
    plt.rc('xtick', labelsize='x-small')
    plt.rc('ytick', labelsize='x-small')


    # Limits of the plot

    figure_trajectory_xlimit = 1.5
    figure_trajectory_ylimit = 1.5
	
    best_parameters = best_chains[0]
    fig_size = [15, 5]
    figure_trajectory = plt.figure(figsize=(fig_size[0], fig_size[1]))

    figure_axes = figure_trajectory.add_subplot(121, aspect=1, )
    plt.subplots_adjust(top=0.8, bottom=0.1, wspace=0.5, hspace=0.2)
    einstein_ring = plt.Circle((0, 0), 1, fill=False, color='k', linestyle='--')
    figure_axes.add_artist(einstein_ring)

    min_time = min([min(i.lightcurve_magnitude[:, 0]) for i in fit.event.telescopes])
    max_time = max([max(i.lightcurve_magnitude[:, 0]) for i in fit.event.telescopes])

    time = np.linspace(min_time, max_time + 100, 30000)

    reference_telescope = copy.copy(fit.event.telescopes[0])
    reference_telescope.lightcurve_magnitude = np.array(
        [time, [0] * len(time), [0] * len(time)]).T

    reference_telescope.lightcurve_flux = np.array(
        [time, [0] * len(time), [0] * len(time)]).T

    if fit.model.parallax_model[0] != 'None':
        reference_telescope.compute_parallax(fit.event, fit.model.parallax_model, annual_parallax=fit.model.use_annual_parallax)

    pyLIMA_parameters = fit.model.compute_pyLIMA_parameters(best_parameters)
    trajectory_x, trajectory_y = fit.model.source_trajectory(reference_telescope, pyLIMA_parameters.to,
                                                                pyLIMA_parameters.uo, pyLIMA_parameters.tE,
                                                                pyLIMA_parameters)

    figure_axes.plot(trajectory_x, trajectory_y, 'b')

    index_trajectory_limits = np.where((np.abs(time - pyLIMA_parameters.to) < 50))[0]
    if len(index_trajectory_limits) >= 3:
        midle = int(len(index_trajectory_limits) / 2)
        figure_axes.arrow(trajectory_x[index_trajectory_limits[midle]], trajectory_y[index_trajectory_limits[midle]],
                          trajectory_x[index_trajectory_limits[midle + 1]] - trajectory_x[
                              index_trajectory_limits[midle]],
                          trajectory_y[index_trajectory_limits[midle + 1]] - trajectory_y[
                              index_trajectory_limits[midle]],
                          head_width=0.1, head_length=0.2, color='b')

    if fit.model.model_type == 'DSPL':

        trajectory_x, trajectory_y = fit.model.source_trajectory(reference_telescope,
                                                                    pyLIMA_parameters.to + pyLIMA_parameters.delta_to,
                                                                    pyLIMA_parameters.uo + pyLIMA_parameters.delta_uo,
                                                                    pyLIMA_parameters.tE,
                                                                    pyLIMA_parameters)
        figure_axes.plot(trajectory_x, trajectory_y, 'r')
        index_trajectory_limits = np.where((np.abs(time - pyLIMA_parameters.to) < 50))[0]

        if len(index_trajectory_limits) >= 3:
            midle = int(len(index_trajectory_limits) / 2)
            figure_axes.arrow(trajectory_x[index_trajectory_limits[midle]],
                              trajectory_y[index_trajectory_limits[midle]],
                              trajectory_x[index_trajectory_limits[midle + 1]] - trajectory_x[
                                  index_trajectory_limits[midle]],
                              trajectory_y[index_trajectory_limits[midle + 1]] - trajectory_y[
                                  index_trajectory_limits[midle]],
                              head_width=0.1, head_length=0.2, color='r')

    if 'BL' not in fit.model.model_type:
        figure_axes.scatter(0, 0, s=10, c='k')
    if 'PS' not in fit.model.model_type:
        index_source = np.where((trajectory_x ** 2 + trajectory_y ** 2) ** 0.5 < max(1, pyLIMA_parameters.uo + 0.1))[0][
            0]
        source_disk = plt.Circle((trajectory_x[index_source], trajectory_y[index_source]), pyLIMA_parameters.rho,
                                 color='y')
        figure_axes.add_artist(source_disk)

    figure_axes.axis(
        [- figure_trajectory_xlimit, figure_trajectory_xlimit, - figure_trajectory_ylimit, figure_trajectory_ylimit])

    raw_labels = list(fit.model.model_dictionnary.keys())[:len(fit.model.parameters_boundaries)]
    column_labels = ['Parameters 16%', 'Parameters 50%', 'Parameters 84%']
    table_val = []
    for i in range(len(fit.model.parameters_boundaries)):
        table_val.append([np.percentile(best_chains[:, i], 16), np.percentile(best_chains[:, i], 50),
                          np.percentile(best_chains[:, i], 84)])

    table_val = np.round(table_val, 5).tolist()

    table_colors = []
    raw_colors = []
    last_color = 'dodgerblue'
    for i in range(len(table_val)):

        table_colors.append([last_color, last_color, last_color])
        raw_colors.append(last_color)

        if last_color == 'dodgerblue':

            last_color = 'white'

        else:

            last_color = 'dodgerblue'

    table_axes = figure_trajectory.add_subplot(122, frameon=False)

    the_table = table_axes.table(cellText=table_val, cellColours=table_colors, rowColours=raw_colors,
                                 rowLabels=raw_labels,
                                 colLabels=column_labels, loc='center left')
    table_axes.get_yaxis().set_visible(False)
    table_axes.get_xaxis().set_visible(False)
    #the_table.auto_set_font_size(False)
    #the_table.set_fontsize(fig_size[0] * 3 / 6.0)
    the_table.scale(1.0, 1.0)
    title = fit.model.event.name + ' : ' + fit.model.model_type
    figure_trajectory.suptitle(title, fontsize=30 * fig_size[0] / len(title))

    return figure_trajectory<|MERGE_RESOLUTION|>--- conflicted
+++ resolved
@@ -758,15 +758,6 @@
                         str(reference_telescope.lightcurve_flux[:,0].max()))
 
     if fit.model.parallax_model[0] != 'None':
-<<<<<<< HEAD
-        print('LMPLOTMODEL: N telescopes = '+str(len(fit.event.telescopes)))
-        print('LMPLOTMODEL parallax: '+str(fit.event.telescopes[0].lightcurve_flux[:,0].min())+' '+\
-                        str(fit.event.telescopes[0].lightcurve_flux[:,0].max()))
-        
-        reference_telescope.compute_parallax(fit.event, fit.model.parallax_model, annual_parallax=fit.model.use_annual_parallax)
-        print('GOT HERE')
-
-=======
         reference_telescope.compute_parallax(fit.event, fit.model.parallax_model)
         
         for telescope in fit.event.telescopes:
@@ -788,7 +779,6 @@
                 magnitude = microltoolbox.flux_to_magnitude(flux_model)
                 figure_axe.plot(time_space, magnitude, '--b', lw=2)
                     
->>>>>>> 814be511
     flux_model = fit.model.compute_the_microlensing_model(reference_telescope, pyLIMA_parameters)[0]
     magnitude = microltoolbox.flux_to_magnitude(flux_model)
 
@@ -916,9 +906,6 @@
     pyLIMA_parameters = fit.model.compute_pyLIMA_parameters(best_parameters)
     
     if fit.model.parallax_model[0] != 'None':
-<<<<<<< HEAD
-        reference_telescope.compute_parallax(fit.event, fit.model.parallax_model, annual_parallax=fit.model.use_annual_parallax)
-=======
         reference_telescope.compute_parallax(fit.event, fit.model.parallax_model)
         
         for telescope in fit.event.telescopes:
@@ -937,7 +924,6 @@
 		                                                             pyLIMA_parameters)
                 figure_axes.plot(trajectory_x, trajectory_y, '--b')		                            
   
->>>>>>> 814be511
 
     if 'BL' in fit.model.model_type:
         fit.model.find_origin(pyLIMA_parameters)
